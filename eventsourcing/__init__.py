--- conflicted
+++ resolved
@@ -1,5 +1 @@
-<<<<<<< HEAD
-__version__ = "8.3.0"
-=======
-__version__ = "9.0.0dev0"
->>>>>>> 98c993dd
+__version__ = "9.0.0dev0"