--- conflicted
+++ resolved
@@ -4,11 +4,7 @@
 import six
 
 from eventsourcing.domain.model.events import DomainEvent
-<<<<<<< HEAD
 from eventsourcing.domain.services.transcoding import AbstractTranscoder, JSONTranscoder, StoredEvent
-=======
-from eventsourcing.domain.services.transcoding import AbstractTranscoder, Transcoder
->>>>>>> 7b9ed740
 from eventsourcing.exceptions import ProgrammingError, EntityVersionDoesNotExist, ConcurrencyError
 from eventsourcing.utils.time import time_from_uuid
 
@@ -36,6 +32,7 @@
 
 
 class EventStore(AbstractEventStore):
+
     def __init__(self, stored_event_repo, transcoder=None):
         assert isinstance(stored_event_repo, AbstractStoredEventRepository), stored_event_repo
         if transcoder is None:
